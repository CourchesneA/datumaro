--- conflicted
+++ resolved
@@ -149,44 +149,10 @@
                     attributes={'id': img_id})
             except Exception as e:
                 self._report_item_error(e, item_id=(img_id, self._subset))
-<<<<<<< HEAD
-                continue
-=======
->>>>>>> 009a0e75
 
         if self._task is not CocoTask.panoptic:
             for ann in self._with_progress(json_data['annotations'],
                     desc="Parsing annotations"):
-<<<<<<< HEAD
-                try:
-                    items[ann['image_id']].annotations += \
-                        self._load_annotations(ann, img_infos[ann['image_id']])
-                except Exception as e:
-                    self._report_annotation_error(e,
-                        item_id=(img_id, self._subset))
-                    continue
-        else:
-            self._load_panoptic_ann(items, json_data)
-
-        return items
-
-    def _load_panoptic_ann(self, items, json_data):
-        for ann in self._with_progress(json_data['annotations'],
-                desc='Parsing annotations'):
-            # For the panoptic task, each annotation struct is a per-image
-            # annotation rather than a per-object annotation.
-            anns = items[ann['image_id']].annotations
-            mask_path = osp.join(self._mask_dir, ann['file_name'])
-            mask = lazy_image(mask_path, loader=self._load_pan_mask)
-            mask = CompiledMask(instance_mask=mask)
-            for segm_info in ann['segments_info']:
-                cat_id = self._get_label_id(segm_info)
-                segm_id = segm_info['id']
-                attributes = { 'is_crowd': bool(segm_info['iscrowd']) }
-                anns.append(Mask(image=mask.lazy_extract(segm_id),
-                    label=cat_id, id=segm_id,
-                    group=segm_id, attributes=attributes))
-=======
                 img_id = None
                 try:
                     img_id = ann['image_id']
@@ -226,7 +192,6 @@
                 group=segm_id, attributes=attributes))
 
         return parsed_annotations
->>>>>>> 009a0e75
 
     @staticmethod
     def _load_pan_mask(path):
