--- conflicted
+++ resolved
@@ -971,8 +971,6 @@
             progress_reporter: Optional[ProgressReporter] = None,
             error_policy: Optional[ImportErrorPolicy] = None,
             **kwargs) -> Dataset:
-<<<<<<< HEAD
-=======
         """
         Creates a `Dataset` instance from a dataset on the disk.
 
@@ -988,7 +986,6 @@
             error_policy - An object to report format-related errors
             **kwargs - Parameters for the format
         """
->>>>>>> 009a0e75
         from datumaro.components.config_model import Source
 
         if env is None:
