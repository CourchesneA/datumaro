--- conflicted
+++ resolved
@@ -241,15 +241,13 @@
             cv2.waitKey(0)
 
     else:
-<<<<<<< HEAD
         cli_ctx = make_cli_context(args)
-        dataset, target_project = \
-            parse_full_revpath(args.target or 'project', project,
-                progress_reporter=cli_ctx.progress_reporter,
-                error_policy=cli_ctx.import_error_policy)
-=======
-        dataset, target_project = parse_full_revpath(args.target or "project", project)
->>>>>>> d014342d
+        dataset, target_project = parse_full_revpath(
+            args.target or "project",
+            project,
+            progress_reporter=cli_ctx.progress_reporter,
+            error_policy=cli_ctx.import_error_policy,
+        )
         if target_project:
             scope_add(target_project)
 
