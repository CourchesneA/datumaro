--- conflicted
+++ resolved
@@ -18,16 +18,10 @@
 )
 from datumaro.components.environment import Environment
 from datumaro.components.errors import (
-<<<<<<< HEAD
     AnnotationImportError, ConflictingCategoriesError, DatasetNotFoundError,
-    ItemImportError, MultipleFormatsMatchError, NoMatchingFormatsError,
-    RepeatedItemError, UnknownFormatError,
-=======
-    ConflictingCategoriesError, DatasetNotFoundError,
-    MismatchingAttributesError, MismatchingImageInfoError,
+    ItemImportError, MismatchingAttributesError, MismatchingImageInfoError,
     MismatchingImagePathError, MultipleFormatsMatchError,
     NoMatchingFormatsError, RepeatedItemError, UnknownFormatError,
->>>>>>> 66e8addd
 )
 from datumaro.components.extractor import (
     DEFAULT_SUBSET_NAME, AnnotationImportErrorAction, DatasetItem, Extractor,
