--- conflicted
+++ resolved
@@ -6,6 +6,8 @@
 and this project adheres to [Semantic Versioning](https://semver.org/spec/v2.0.0.html).
 
 ## \[Unreleased\]
+- Add tabular data import/export
+  (<https://github.com/openvinotoolkit/datumaro/pull/1089>)
 
 ## 11/07/2023 - Release 1.4.0rc2
 ### New features
@@ -22,11 +24,6 @@
 
 ## 07/07/2023 - Release 1.4.0rc1
 ### New features
-<<<<<<< HEAD
-=======
-- Add tabular data import/export
-  (<https://github.com/openvinotoolkit/datumaro/pull/1089>)
->>>>>>> d425d26a
 - Changed supported Python version range (>=3.8, <=3.11)
   (<https://github.com/openvinotoolkit/datumaro/pull/1083>)
 - Migrate OpenVINO v2023.0.0
