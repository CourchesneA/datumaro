# Changelog

All notable changes to this project will be documented in this file.

The format is based on [Keep a Changelog](https://keepachangelog.com/en/1.0.0/),
and this project adheres to [Semantic Versioning](https://semver.org/spec/v2.0.0.html).

## \[Unreleased\]
<<<<<<< HEAD
## 04/05/2023 - Release 1.2.1
### Bug fixes
- Fix project level CVAT for images format import
  (<https://github.com/openvinotoolkit/datumaro/pull/980>)
- Fix an info message when using the convert CLI command with no args.input_format
  (<https://github.com/openvinotoolkit/datumaro/pull/982>)
- Fix media contents not returning bytes in arrow format
  (<https://github.com/openvinotoolkit/datumaro/pull/986>)
=======
### New features
- Add CocoRoboflowImporter
  (<https://github.com/openvinotoolkit/datumaro/pull/976>)

### Enhancements
- Use autosummary for fully-automatic Python module docs generation
  (<https://github.com/openvinotoolkit/datumaro/pull/973>)

### Bug fixes
- Fix Mapillary Vistas data format
  (<https://github.com/openvinotoolkit/datumaro/pull/977>)
- Fix `bytes` property returning `None` if function is given to `data`
  (<https://github.com/openvinotoolkit/datumaro/pull/978>)
>>>>>>> 98298bea

## 20/04/2023 - Release 1.2.0
### New features
- Add Skill Up section to documentation
  (<https://github.com/openvinotoolkit/datumaro/pull/920>, <https://github.com/openvinotoolkit/datumaro/pull/933>, <https://github.com/openvinotoolkit/datumaro/pull/935>, <https://github.com/openvinotoolkit/datumaro/pull/945>, <https://github.com/openvinotoolkit/datumaro/pull/949>, <https://github.com/openvinotoolkit/datumaro/pull/953>, <https://github.com/openvinotoolkit/datumaro/pull/959>, <https://github.com/openvinotoolkit/datumaro/pull/960>, <https://github.com/openvinotoolkit/datumaro/pull/967>)
- Add LossDynamicsAnalyzer for noisy label detection
  (<https://github.com/openvinotoolkit/datumaro/pull/928>)
- Add Apache Arrow format support
  (<https://github.com/openvinotoolkit/datumaro/pull/931>, <https://github.com/openvinotoolkit/datumaro/pull/948>)
- Add sort transform
  (<https://github.com/openvinotoolkit/datumaro/pull/931>)

### Enhancements
- Add multiprocessing to DatumaroBinaryBase
  (<https://github.com/openvinotoolkit/datumaro/pull/897>)
- Refactor merge code
  (<https://github.com/openvinotoolkit/datumaro/pull/901>, <https://github.com/openvinotoolkit/datumaro/pull/906>)
- Refactor download CLI commands
  (<https://github.com/openvinotoolkit/datumaro/pull/909>)
- Refactor CLI commands w/ and w/o project
  (<https://github.com/openvinotoolkit/datumaro/pull/910>, <https://github.com/openvinotoolkit/datumaro/pull/952>)
- Refactor Media to be initialized from explicit sources
  (<https://github.com/openvinotoolkit/datumaro/pull/911> <https://github.com/openvinotoolkit/datumaro/pull/921>, <https://github.com/openvinotoolkit/datumaro/pull/944>)
- Refactor hl_ops.py
  (<https://github.com/openvinotoolkit/datumaro/pull/912>)
- Add tfds:uc_merced and tfds:eurosat download
  (<https://github.com/openvinotoolkit/datumaro/pull/914>)
- Migrate documentation framework to Sphinx
  (<https://github.com/openvinotoolkit/datumaro/pull/917>, <https://github.com/openvinotoolkit/datumaro/pull/922>, <https://github.com/openvinotoolkit/datumaro/pull/947>, <https://github.com/openvinotoolkit/datumaro/pull/954>, <https://github.com/openvinotoolkit/datumaro/pull/958>, <https://github.com/openvinotoolkit/datumaro/pull/961>, <https://github.com/openvinotoolkit/datumaro/pull/962>, <https://github.com/openvinotoolkit/datumaro/pull/963>, <https://github.com/openvinotoolkit/datumaro/pull/964>, <https://github.com/openvinotoolkit/datumaro/pull/965>, <https://github.com/openvinotoolkit/datumaro/pull/969>)
- Update merge tutorial for real life usecase
  (<https://github.com/openvinotoolkit/datumaro/pull/930>)
- Abbreviate "detect-format" to "detect" for prettifying
  (<https://github.com/openvinotoolkit/datumaro/pull/951>)

### Bug fixes
- Add UserWarning if an invalid media_type comes to image statistics computation
  (<https://github.com/openvinotoolkit/datumaro/pull/891>)
- Fix negated `is_encrypted`
  (<https://github.com/openvinotoolkit/datumaro/pull/907>)
- Save extra images of PointCloud when exporting to datumaro format
  (<https://github.com/openvinotoolkit/datumaro/pull/918>)
- Fix log issue when importing celeba and align celeba dataset
  (<https://github.com/openvinotoolkit/datumaro/pull/919>)

## 28/03/2023 - Release 1.1.1
### Bug fixes
- Fix to not export absolute media path in Datumaro and DatumaroBinary formats
  (<https://github.com/openvinotoolkit/datumaro/pull/896>)
- Change pypi_publish.yml to publish_sdist_to_pypi.yml
  (<https://github.com/openvinotoolkit/datumaro/pull/895>)

## 23/03/2023 - Release 1.1.0
### New features
- Add with_subset_dirs decorator (Add ImagenetWithSubsetDirsImporter)
  (<https://github.com/openvinotoolkit/datumaro/pull/816>)
- Add CommonSemanticSegmentationWithSubsetDirsImporter
  (<https://github.com/openvinotoolkit/datumaro/pull/826>)
- Add DatumaroBinary format
  (<https://github.com/openvinotoolkit/datumaro/pull/828>, <https://github.com/openvinotoolkit/datumaro/pull/829>, <https://github.com/openvinotoolkit/datumaro/pull/830>, <https://github.com/openvinotoolkit/datumaro/pull/831>, <https://github.com/openvinotoolkit/datumaro/pull/880>, <https://github.com/openvinotoolkit/datumaro/pull/883>)
- Add Explorer CLI documentation
  (<https://github.com/openvinotoolkit/datumaro/pull/838>)
- Add version to dataset exported as datumaro format
  (<https://github.com/openvinotoolkit/datumaro/pull/842>)
- Add Ava action data format support
  (<https://github.com/openvinotoolkit/datumaro/pull/847>)
- Add Shift Analyzer (both covariate and label shifts)
  (<https://github.com/openvinotoolkit/datumaro/pull/855>)
- Add YOLO Loose format
  (<https://github.com/openvinotoolkit/datumaro/pull/856>)
- Add Ultralytics YOLO format
  (<https://github.com/openvinotoolkit/datumaro/pull/859>)

### Enhancements
- Refactor Datumaro format code and test code
  (<https://github.com/openvinotoolkit/datumaro/pull/824>)
- Add publish to PyPI Github action
  (<https://github.com/openvinotoolkit/datumaro/pull/867>)
- Add --no-media-encryption option
  (<https://github.com/openvinotoolkit/datumaro/pull/875>)

### Bug fixes
- Fix image filenames and anomaly mask appearance in MVTec exporter
  (<https://github.com/openvinotoolkit/datumaro/pull/835>)
- Fix CIFAR10 and 100 detect function
  (<https://github.com/openvinotoolkit/datumaro/pull/836>)
- Fix celeba and align_celeba detect function
  (<https://github.com/openvinotoolkit/datumaro/pull/837>)
- Choose the top priority detect format for all directory depths
  (<https://github.com/openvinotoolkit/datumaro/pull/839>)
- Fix MVTec format detect function
  (<https://github.com/openvinotoolkit/datumaro/pull/843>)
- Fix wrong `__len__()` of Subset when the item is removed
  (<https://github.com/openvinotoolkit/datumaro/pull/854>)
- Fix mask visualization bug
  (<https://github.com/openvinotoolkit/datumaro/pull/860>)
- Fix detect unit tests to test false negatives as well
  (<https://github.com/openvinotoolkit/datumaro/pull/868>)

## 24/02/2023 - Release v1.0.0
### New features
- Add Data Explorer
  (<https://github.com/openvinotoolkit/datumaro/pull/773>)
- Add Ellipse annotation type
  (<https://github.com/openvinotoolkit/datumaro/pull/807>)
- Add MVTec anomaly data support
  (<https://github.com/openvinotoolkit/datumaro/pull/810>)

### Enhancements
- Refactor existing tests
  (<https://github.com/openvinotoolkit/datumaro/pull/803>)
- Raise ImportError on importing malformed COCO directory
  (<https://github.com/openvinotoolkit/datumaro/pull/812>)
- Remove the duplicated and cyclical category context in documentation
  (<https://github.com/openvinotoolkit/datumaro/pull/822>)

### Bug fixes
- Fix for importing CVAT image 1.1 data format exported to project level
  (<https://github.com/openvinotoolkit/datumaro/pull/795>)
- Fix a problem on setting log-level via CLI
  (<https://github.com/openvinotoolkit/datumaro/pull/800>)
- Fix code format with the latest black==23.1.0
  (<https://github.com/openvinotoolkit/datumaro/pull/802>)
- Fix [Explain command cannot find the model (#721)](https://github.com/openvinotoolkit/datumaro/issues/721)  (<https://github.com/openvinotoolkit/datumaro/pull/804>)
- Fix a problem found on model remove CLI command
  (<https://github.com/openvinotoolkit/datumaro/pull/805>)

## 27/01/2023 - Release v0.5.0
### New features
- Add Tile transformation
  (<https://github.com/openvinotoolkit/datumaro/pull/790>)
- Add Video keyframe extraction
  (<https://github.com/openvinotoolkit/datumaro/pull/791>)
- Add TileTransform documentation and Jupyter notebook example
  (<https://github.com/openvinotoolkit/datumaro/pull/794>)
- Add MergeTile transformation
  (<https://github.com/openvinotoolkit/datumaro/pull/796>)

### Enhancements
- Improved mask_to_rle performance
  (<https://github.com/openvinotoolkit/datumaro/pull/770>)

### Deprecated
- N/A

### Removed
- N/A

### Bug fixes
- Fix MacOS CI failures
  (<https://github.com/openvinotoolkit/datumaro/pull/789>)
- Fix auto-documentation for the data_format plugins
  (<https://github.com/openvinotoolkit/datumaro/pull/793>)

### Security
- Add security.md file for the SDL
  (<https://github.com/openvinotoolkit/datumaro/pull/798>)

## 06/12/2022 - Release v0.4.0.1
### New features
- Support for exclusive of labels with LabelGroup
  (<https://github.com/openvinotoolkit/datumaro/pull/742>)
- Jupyter samples
  - Introducing how to merge datasets
  (<https://github.com/openvinotoolkit/datumaro/pull/738>)
  - Introducing how to visualize dataset
  (<https://github.com/openvinotoolkit/datumaro/pull/747>)
  - Introducing how to filter dataset
  (<https://github.com/openvinotoolkit/datumaro/pull/748>)
  - Introducing how to transform dataset
  (<https://github.com/openvinotoolkit/datumaro/pull/759>)
- Visualization Python API
  - Bbox feature
    (<https://github.com/openvinotoolkit/datumaro/pull/744>)
  - Label, Points, Polygon, PolyLine, and Caption visualization features
    (<https://github.com/openvinotoolkit/datumaro/pull/746>)
  - Mask, SuperResolution, Depth visualization features
    (<https://github.com/openvinotoolkit/datumaro/pull/747>)
- Documentation for Python API
  (<https://github.com/openvinotoolkit/datumaro/pull/753>)
  - dataset handler, visualizer, filter descriptions
    (<https://github.com/openvinotoolkit/datumaro/pull/761>)
- `__repr__` for Dataset
  (<https://github.com/openvinotoolkit/datumaro/pull/750>)
- Support for exporting as CVAT video format
  (<https://github.com/openvinotoolkit/datumaro/pull/757>)
- CodeCov coverage reporting feature to CI/CD
  (<https://github.com/openvinotoolkit/datumaro/pull/756>)
- Jupyter notebook example rendering to documentation
  (<https://github.com/openvinotoolkit/datumaro/pull/758>)
- An interface to manipulate 'infos' to store the dataset meta-info
  (<https://github.com/openvinotoolkit/datumaro/pull/767>)
- 'bbox' annotation when importing a COCO dataset
  (<https://github.com/openvinotoolkit/datumaro/pull/772>)

### Enhancements
- Wrap title text according to its plot width
  (<https://github.com/openvinotoolkit/datumaro/pull/769>)
- Get list of subsets and support only Image media type in visualizer
  (<https://github.com/openvinotoolkit/datumaro/pull/768>)

### Deprecated
- N/A

### Removed
- N/A

### Bug fixes
- Correcting static type checking
  (<https://github.com/openvinotoolkit/datumaro/pull/743>)
- Fixing a VOC dataset export when a label contains 'space'
  (<https://github.com/openvinotoolkit/datumaro/pull/771>)

### Security
- N/A

## 06/09/2022 - Release v0.3.1
### New features
- Support for custom media types, new `PointCloud` media type,
  `DatasetItem.media` and `.media_as(type)` members
  (<https://github.com/openvinotoolkit/datumaro/pull/539>)
- \[API\] A way to request dataset and extractor media type with `media_type`
  (<https://github.com/openvinotoolkit/datumaro/pull/539>)
- BraTS format (import-only) (.npy and .nii.gz), new `MultiframeImage`
  media type (<https://github.com/openvinotoolkit/datumaro/pull/628>)
- Common Semantic Segmentation dataset format (import-only)
  (<https://github.com/openvinotoolkit/datumaro/pull/685>)
- An option to disable `data/` prefix inclusion in YOLO export
  (<https://github.com/openvinotoolkit/datumaro/pull/689>)
- New command `describe-downloads` to print information about downloadable datasets
  (<https://github.com/openvinotoolkit/datumaro/pull/678>)
- Detection for Cityscapes format
  (<https://github.com/openvinotoolkit/datumaro/pull/680>)
- Maximum recursion `--depth` parameter for `detect-dataset` CLI command
  (<https://github.com/openvinotoolkit/datumaro/pull/680>)
- An option to save a single subset in the `download` command
  (<https://github.com/openvinotoolkit/datumaro/pull/697>)
- Common Super Resolution dataset format (import-only)
  (<https://github.com/openvinotoolkit/datumaro/pull/700>)
- Kinetics 400/600/700 dataset format (import-only)
  (<https://github.com/openvinotoolkit/datumaro/pull/706>)
- NYU Depth Dataset V2 format (import-only)
  (<https://github.com/openvinotoolkit/datumaro/pull/712>)

### Enhancements
- `env.detect_dataset()` now returns a list of detected formats at all recursion levels
  instead of just the lowest one
  (<https://github.com/openvinotoolkit/datumaro/pull/680>)
- Open Images: allowed to store annotations file in root path as well
  (<https://github.com/openvinotoolkit/datumaro/pull/680>)
- Improved parsing error messages in COCO, VOC and YOLO formats
  (<https://github.com/openvinotoolkit/datumaro/pull/684>,
   <https://github.com/openvinotoolkit/datumaro/pull/686>,
   <https://github.com/openvinotoolkit/datumaro/pull/687>)
- YOLO format now supports almost any subset names, except `backup`, `names` and `classes`
  (instead of just `train` and `valid`). The reserved names now raise an error on exporting.
  (<https://github.com/openvinotoolkit/datumaro/pull/688>)

### Deprecated
- `--save-images` is replaced with `--save-media` in CLI and converter API
  (<https://github.com/openvinotoolkit/datumaro/pull/539>)
- \[API\] `image`, `point_cloud` and `related_images` of `DatasetItem` are
  replaced with `media` and `media_as(type)` members and c-tor parameters
  (<https://github.com/openvinotoolkit/datumaro/pull/539>)

### Removed
- N/A

### Bug fixes
- Detection for LFW format
  (<https://github.com/openvinotoolkit/datumaro/pull/680>)
- Adding depth value of image when dataset is exported in VOC format
  (<https://github.com/openvinotoolkit/datumaro/pull/726>)
- Adding to handle the numerical labels in task chains properly
  (<https://github.com/openvinotoolkit/datumaro/pull/726>)
- Fixing the issue that annotations inside another annotation (polygon)
  are duplicated during import for VOC format
  (<https://github.com/openvinotoolkit/datumaro/pull/726>)

### Security
- N/A

## 21/02/2022 - Release v0.3
### New features
- Ability to import a video as frames with the `video_frames` format and
  to split a video into frames with the `datum util split_video` command
  (<https://github.com/openvinotoolkit/datumaro/pull/555>)
- `--subset` parameter in the `image_dir` format
  (<https://github.com/openvinotoolkit/datumaro/pull/555>)
- `MediaManager` API to control loaded media resources at runtime
  (<https://github.com/openvinotoolkit/datumaro/pull/555>)
- Command to detect the format of a dataset
  (<https://github.com/openvinotoolkit/datumaro/pull/576>)
- More comfortable access to library API via `import datumaro`
  (<https://github.com/openvinotoolkit/datumaro/pull/630>)
- CLI command-like free functions (`export`, `transform`, ...)
  (<https://github.com/openvinotoolkit/datumaro/pull/630>)
- Reading specific annotation files for train dataset in Cityscapes
  (<https://github.com/openvinotoolkit/datumaro/pull/632>)
- Random sampling transforms (`random_sampler`, `label_random_sampler`)
  to create smaller datasets from bigger ones
  (<https://github.com/openvinotoolkit/datumaro/pull/636>,
   <https://github.com/openvinotoolkit/datumaro/pull/640>)
- API to report dataset import and export progress;
  API to report dataset import and export errors and take action (skip, fail)
  (supported in COCO, VOC and YOLO formats)
  (<https://github.com/openvinotoolkit/datumaro/pull/650>)
- Support for downloading the ImageNetV2 and COCO datasets
  (<https://github.com/openvinotoolkit/datumaro/pull/653>,
   <https://github.com/openvinotoolkit/datumaro/pull/659>)
- A way for formats to signal that they don't support detection
  (<https://github.com/openvinotoolkit/datumaro/pull/665>)
- Removal transforms to remove items/annoations/attributes from dataset
  (`remove_items`, `remove_annotations`, `remove_attributes`)
  (<https://github.com/openvinotoolkit/datumaro/pull/670>)

### Enhancements
- Allowed direct file paths in `datum import`. Such sources are imported like
  when the `rpath` parameter is specified, however, only the selected path
  is copied into the project
  (<https://github.com/openvinotoolkit/datumaro/pull/555>)
- Improved `stats` performance, added new filtering parameters,
  image stats (`unique`, `repeated`) moved to the `dataset` section,
  removed `mean` and `std` from the `dataset` section
  (<https://github.com/openvinotoolkit/datumaro/pull/621>)
- Allowed `Image` creation from just `size` info
  (<https://github.com/openvinotoolkit/datumaro/pull/634>)
- Added image search in VOC XML-based subformats
  (<https://github.com/openvinotoolkit/datumaro/pull/634>)
- Added image path equality checks in simple merge, when applicable
  (<https://github.com/openvinotoolkit/datumaro/pull/634>)
- Supported saving box attributes when downloading the TFDS version of VOC
  (<https://github.com/openvinotoolkit/datumaro/pull/668>)
- Switched to a `pyproject.toml`-based build
  (<https://github.com/openvinotoolkit/datumaro/pull/671>)

### Deprecated
- TBD

### Removed
- Official support of Python 3.6 (due to it's EOL)
  (<https://github.com/openvinotoolkit/datumaro/pull/617>)
- Backward compatibility annotation symbols in `components.extractor`
  (<https://github.com/openvinotoolkit/datumaro/pull/630>)

### Bug fixes
- Prohibited calling `add`, `import` and `export` commands without a project
  (<https://github.com/openvinotoolkit/datumaro/pull/555>)
- Calling `make_dataset` on empty project tree now produces the error properly
  (<https://github.com/openvinotoolkit/datumaro/pull/555>)
- Saving (overwriting) a dataset in a project when rpath is used
  (<https://github.com/openvinotoolkit/datumaro/pull/613>)
- Output image extension preserving in the `Resize` transform
  (<https://github.com/openvinotoolkit/datumaro/issues/606>)
- Memory overuse in the `Resize` transform
  (<https://github.com/openvinotoolkit/datumaro/issues/607>)
- Invalid image pixels produced by the `Resize` transform
  (<https://github.com/openvinotoolkit/datumaro/issues/618>)
- Numeric warnings that sometimes occurred in `stats` command
  (e.g. <https://github.com/openvinotoolkit/datumaro/issues/607>)
  (<https://github.com/openvinotoolkit/datumaro/pull/621>)
- Added missing item attribute merging in simple merge
  (<https://github.com/openvinotoolkit/datumaro/pull/634>)
- Inability to disambiguate VOC from LabelMe in some cases
  (<https://github.com/openvinotoolkit/datumaro/issues/658>)

### Security
- TBD

## 28/01/2022 - Release v0.2.3
### New features
- Command to download public datasets
  (<https://github.com/openvinotoolkit/datumaro/pull/582>)
- Extension autodetection in `ByteImage`
  (<https://github.com/openvinotoolkit/datumaro/pull/595>)
- MPII Human Pose Dataset (import-only) (.mat and .json)
  (<https://github.com/openvinotoolkit/datumaro/pull/584>)
- MARS format (import-only)
  (<https://github.com/openvinotoolkit/datumaro/pull/585>)

### Enhancements
- The `pycocotools` dependency lower bound is raised to `2.0.4`.
  (<https://github.com/openvinotoolkit/datumaro/pull/449>)
- `smooth_line` from `datumaro.util.annotation_util` - the function
  is renamed to `approximate_line` and has updated interface
  (<https://github.com/openvinotoolkit/datumaro/pull/592>)

### Deprecated
- Python 3.6 support

### Removed
- TBD

### Bug fixes
- Fails in multimerge when lines are not approximated and when there are no
  label categories (<https://github.com/openvinotoolkit/datumaro/pull/592>)
- Cannot convert LabelMe dataset, that has no subsets
  (<https://github.com/openvinotoolkit/datumaro/pull/600>)

### Security
- TBD

## 24/12/2021 - Release v0.2.2
### New features
- Video reading API
  (<https://github.com/openvinotoolkit/datumaro/pull/521>)
- Python API documentation
  (<https://github.com/openvinotoolkit/datumaro/pull/526>)
- Mapillary Vistas dataset format (Import-only)
  (<https://github.com/openvinotoolkit/datumaro/pull/537>)
- Datumaro can now be installed on Windows on Python 3.9
  (<https://github.com/openvinotoolkit/datumaro/pull/547>)
- Import for SYNTHIA dataset format
  (<https://github.com/openvinotoolkit/datumaro/pull/532>)
- Support of `score` attribute in KITTI detetion
  (<https://github.com/openvinotoolkit/datumaro/pull/571>)
- Support for Accuracy Checker dataset meta files in formats
  (<https://github.com/openvinotoolkit/datumaro/pull/553>,
  <https://github.com/openvinotoolkit/datumaro/pull/569>,
  <https://github.com/openvinotoolkit/datumaro/pull/575>)
- Import for VoTT dataset format
  (<https://github.com/openvinotoolkit/datumaro/pull/573>)
- Image resizing transform
  (<https://github.com/openvinotoolkit/datumaro/pull/581>)

### Enhancements
- The following formats can now be detected unambiguously:
  `ade20k2017`, `ade20k2020`, `camvid`, `coco`, `cvat`, `datumaro`,
  `icdar_text_localization`, `icdar_text_segmentation`,
  `icdar_word_recognition`, `imagenet_txt`, `kitti_raw`, `label_me`, `lfw`,
  `mot_seq`, `open_images`, `vgg_face2`, `voc`, `widerface`, `yolo`
  (<https://github.com/openvinotoolkit/datumaro/pull/531>,
  <https://github.com/openvinotoolkit/datumaro/pull/536>,
  <https://github.com/openvinotoolkit/datumaro/pull/550>,
  <https://github.com/openvinotoolkit/datumaro/pull/557>,
  <https://github.com/openvinotoolkit/datumaro/pull/558>)
- Allowed Pytest-native tests
  (<https://github.com/openvinotoolkit/datumaro/pull/563>)
- Allowed export options in the `datum merge` command
  (<https://github.com/openvinotoolkit/datumaro/pull/545>)

### Deprecated
- Using `Image`, `ByteImage` from `datumaro.util.image` - these classes
  are moved to `datumaro.components.media`
  (<https://github.com/openvinotoolkit/datumaro/pull/538>)

### Removed
- Equality comparison support between `datumaro.components.media.Image`
  and `numpy.ndarray`
  (<https://github.com/openvinotoolkit/datumaro/pull/568>)

### Bug fixes
- Bug #560: import issue with MOT dataset when using seqinfo.ini file
  (<https://github.com/openvinotoolkit/datumaro/pull/564>)
- Empty lines in VOC subset lists are not ignored
  (<https://github.com/openvinotoolkit/datumaro/pull/587>)

### Security
- TBD

## 16/11/2021 - Release v0.2.1
### New features
- Import for CelebA dataset format.
  (<https://github.com/openvinotoolkit/datumaro/pull/484>)

### Enhancements
- File `people.txt` became optional in LFW
  (<https://github.com/openvinotoolkit/datumaro/pull/509>)
- File `image_ids_and_rotation.csv` became optional Open Images
  (<https://github.com/openvinotoolkit/datumaro/pull/509>)
- Allowed underscores (`_`) in subset names in COCO
  (<https://github.com/openvinotoolkit/datumaro/pull/509>)
- Allowed annotation files with arbitrary names in COCO
  (<https://github.com/openvinotoolkit/datumaro/pull/509>)
- The `icdar_text_localization` format is no longer detected in every directory
  (<https://github.com/openvinotoolkit/datumaro/pull/531>)
- Updated `pycocotools` version to 2.0.2
  (<https://github.com/openvinotoolkit/datumaro/pull/534>)

### Deprecated
- TBD

### Removed
- TBD

### Bug fixes
- Unhandled exception when a file is specified as the source for a COCO or
  MOTS dataset
  (<https://github.com/openvinotoolkit/datumaro/pull/530>)
- Exporting dataset without `color` attribute into the
  `icdar_text_segmentation` format
  (<https://github.com/openvinotoolkit/datumaro/pull/556>)
### Security
- TBD

## 14/10/2021 - Release v0.2
### New features
- A new installation target: `pip install datumaro[default]`, which should
  be used by default. The simple `datumaro` is supposed for library users.
  (<https://github.com/openvinotoolkit/datumaro/pull/238>)
- Dataset and project versioning capabilities (Git-like)
  (<https://github.com/openvinotoolkit/datumaro/pull/238>)
- "dataset revpath" concept in CLI, allowing to pass a dataset path with
  the dataset format in `diff`, `merge`, `explain` and `info` CLI commands
  (<https://github.com/openvinotoolkit/datumaro/pull/238>)
- `import`, `remove`, `commit`, `checkout`, `log`, `status`, `info` CLI commands
  (<https://github.com/openvinotoolkit/datumaro/pull/238>)
- `Coco*Extractor` classes now have an option to preserve label IDs from the
  original annotation file
  (<https://github.com/openvinotoolkit/datumaro/pull/453>)
- `patch` CLI command to patch datasets
  (<https://github.com/openvinotoolkit/datumaro/pull/401>)
- `ProjectLabels` transform to change dataset labels for merging etc.
  (<https://github.com/openvinotoolkit/datumaro/pull/401>,
   <https://github.com/openvinotoolkit/datumaro/pull/478>)
- Support for custom labels in the KITTI detection format
  (<https://github.com/openvinotoolkit/datumaro/pull/481>)
- Type annotations and docs for Annotation classes
  (<https://github.com/openvinotoolkit/datumaro/pull/493>)
- Options to control label loading behavior in `imagenet_txt` import
  (<https://github.com/openvinotoolkit/datumaro/pull/434>,
  <https://github.com/openvinotoolkit/datumaro/pull/489>)

### Enhancements
- A project can contain and manage multiple datasets instead of a single one.
  CLI operations can be applied to the whole project, or to separate datasets.
  Datasets are modified inplace, by default
  (<https://github.com/openvinotoolkit/datumaro/issues/328>)
- CLI help for builtin plugins doesn't require project
  (<https://github.com/openvinotoolkit/datumaro/issues/328>)
- Annotation-related classes were moved into a new module,
  `datumaro.components.annotation`
  (<https://github.com/openvinotoolkit/datumaro/pull/439>)
- Rollback utilities replaced with Scope utilities
  (<https://github.com/openvinotoolkit/datumaro/pull/444>)
- The `Project` class from `datumaro.components` is changed completely
  (<https://github.com/openvinotoolkit/datumaro/pull/238>)
- `diff` and `ediff` are joined into a single `diff` CLI command
  (<https://github.com/openvinotoolkit/datumaro/pull/238>)
- Projects use new file layout, incompatible with old projects.
  An old project can be updated with `datum project migrate`
  (<https://github.com/openvinotoolkit/datumaro/pull/238>)
- Inheriting `CliPlugin` is not required in plugin classes
  (<https://github.com/openvinotoolkit/datumaro/pull/238>)
- `Importer`s do not create `Project`s anymore and just return a list of
  extractor configurations
  (<https://github.com/openvinotoolkit/datumaro/pull/238>)

### Deprecated
- TBD

### Removed
- `import`, `project merge` CLI commands
  (<https://github.com/openvinotoolkit/datumaro/pull/238>)
- Support for project hierarchies. A project cannot be a source anymore
  (<https://github.com/openvinotoolkit/datumaro/pull/238>)
- Project cannot have independent internal dataset anymore. All the project
  data must be stored in the project data sources
  (<https://github.com/openvinotoolkit/datumaro/pull/238>)
- `datumaro_project` format
  (<https://github.com/openvinotoolkit/datumaro/pull/238>)
- Unused `path` field of `DatasetItem`
  (<https://github.com/openvinotoolkit/datumaro/pull/455>)

### Bug fixes
- Deprecation warning in `open_images_format.py`
  (<https://github.com/openvinotoolkit/datumaro/pull/440>)
- `lazy_image` returning unrelated data sometimes
  (<https://github.com/openvinotoolkit/datumaro/issues/409>)
- Invalid call to `pycocotools.mask.iou`
  (<https://github.com/openvinotoolkit/datumaro/pull/450>)
- Importing of Open Images datasets without image data
  (<https://github.com/openvinotoolkit/datumaro/pull/463>)
- Return value type in `Dataset.is_modified`
  (<https://github.com/openvinotoolkit/datumaro/pull/401>)
- Remapping of secondary categories in `RemapLabels`
  (<https://github.com/openvinotoolkit/datumaro/pull/401>)
- VOC dataset patching for classification and segmentation tasks
  (<https://github.com/openvinotoolkit/datumaro/pull/478>)
- Exported mask label ids in KITTI segmentation
  (<https://github.com/openvinotoolkit/datumaro/pull/481>)
- Missing `label` for `Points` read in the LFW format
  (<https://github.com/openvinotoolkit/datumaro/pull/494>)

### Security
- TBD

## 24/08/2021 - Release v0.1.11
### New features
- The Open Images format now supports bounding box
  and segmentation mask annotations
  (<https://github.com/openvinotoolkit/datumaro/pull/352>,
  <https://github.com/openvinotoolkit/datumaro/pull/388>).
- Bounding boxes values decrement transform (<https://github.com/openvinotoolkit/datumaro/pull/366>)
- Improved error reporting in `Dataset` (<https://github.com/openvinotoolkit/datumaro/pull/386>)
- Support ADE20K format (import only) (<https://github.com/openvinotoolkit/datumaro/pull/400>)
- Documentation website at <https://openvinotoolkit.github.io/datumaro> (<https://github.com/openvinotoolkit/datumaro/pull/420>)

### Enhancements
- Datumaro no longer depends on scikit-image
  (<https://github.com/openvinotoolkit/datumaro/pull/379>)
- `Dataset` remembers export options on saving / exporting for the first time (<https://github.com/openvinotoolkit/datumaro/pull/386>)

### Deprecated
- TBD

### Removed
- TBD

### Bug fixes
- Application of `remap_labels` to dataset categories of different length (<https://github.com/openvinotoolkit/datumaro/issues/314>)
- Patching of datasets in formats (<https://github.com/openvinotoolkit/datumaro/issues/348>)
- Improved Cityscapes export performance (<https://github.com/openvinotoolkit/datumaro/pull/367>)
- Incorrect format of `*_labelIds.png` in Cityscapes export (<https://github.com/openvinotoolkit/datumaro/issues/325>, <https://github.com/openvinotoolkit/datumaro/issues/342>)
- Item id in ImageNet format (<https://github.com/openvinotoolkit/datumaro/pull/371>)
- Double quotes for ICDAR Word Recognition (<https://github.com/openvinotoolkit/datumaro/pull/375>)
- Wrong display of builtin formats in CLI (<https://github.com/openvinotoolkit/datumaro/issues/332>)
- Non utf-8 encoding of annotation files in Market-1501 export (<https://github.com/openvinotoolkit/datumaro/pull/392>)
- Import of ICDAR, PASCAL VOC and VGGFace2 images from subdirectories on WIndows
  (<https://github.com/openvinotoolkit/datumaro/pull/392>)
- Saving of images with Unicode paths on Windows (<https://github.com/openvinotoolkit/datumaro/pull/392>)
- Calling `ProjectDataset.transform()` with a string argument (<https://github.com/openvinotoolkit/datumaro/issues/402>)
- Attributes casting for CVAT format (<https://github.com/openvinotoolkit/datumaro/pull/403>)
- Loading of custom project plugins (<https://github.com/openvinotoolkit/datumaro/issues/404>)
- Reading, writing anno file and saving name of the subset for test subset
  (<https://github.com/openvinotoolkit/datumaro/pull/447>)

### Security
- Fixed unsafe unpickling in CIFAR import (<https://github.com/openvinotoolkit/datumaro/pull/362>)

## 14/07/2021 - Release v0.1.10
### New features
- Support for import/export zip archives with images (<https://github.com/openvinotoolkit/datumaro/pull/273>)
- Subformat importers for VOC and COCO (<https://github.com/openvinotoolkit/datumaro/pull/281>)
- Support for KITTI dataset segmentation and detection format (<https://github.com/openvinotoolkit/datumaro/pull/282>)
- Updated YOLO format user manual (<https://github.com/openvinotoolkit/datumaro/pull/295>)
- `ItemTransform` class, which describes item-wise dataset `Transform`s (<https://github.com/openvinotoolkit/datumaro/pull/297>)
- `keep-empty` export parameter in VOC format (<https://github.com/openvinotoolkit/datumaro/pull/297>)
- A base class for dataset validation plugins (<https://github.com/openvinotoolkit/datumaro/pull/299>)
- Partial support for the Open Images format;
  only images and image-level labels can be read/written
  (<https://github.com/openvinotoolkit/datumaro/pull/291>,
  <https://github.com/openvinotoolkit/datumaro/pull/315>).
- Support for Supervisely Point Cloud dataset format (<https://github.com/openvinotoolkit/datumaro/pull/245>, <https://github.com/openvinotoolkit/datumaro/pull/353>)
- Support for KITTI Raw / Velodyne Points dataset format (<https://github.com/openvinotoolkit/datumaro/pull/245>)
- Support for CIFAR-100 and documentation for CIFAR-10/100 (<https://github.com/openvinotoolkit/datumaro/pull/301>)

### Enhancements
- Tensorflow AVX check is made optional in API and disabled by default (<https://github.com/openvinotoolkit/datumaro/pull/305>)
- Extensions for images in ImageNet_txt are now mandatory (<https://github.com/openvinotoolkit/datumaro/pull/302>)
- Several dependencies now have lower bounds (<https://github.com/openvinotoolkit/datumaro/pull/308>)

### Deprecated
- TBD

### Removed
- TBD

### Bug fixes
- Incorrect image layout on saving and a problem with ecoding on loading (<https://github.com/openvinotoolkit/datumaro/pull/284>)
- An error when XPath filter is applied to the dataset or its subset (<https://github.com/openvinotoolkit/datumaro/issues/259>)
- Tracking of `Dataset` changes done by transforms (<https://github.com/openvinotoolkit/datumaro/pull/297>)
- Improved CLI startup time in several cases (<https://github.com/openvinotoolkit/datumaro/pull/306>)

### Security
- Known issue: loading CIFAR can result in arbitrary code execution (<https://github.com/openvinotoolkit/datumaro/issues/327>)

## 03/06/2021 - Release v0.1.9
### New features
- Support for escaping in attribute values in LabelMe format (<https://github.com/openvinotoolkit/datumaro/issues/49>)
- Support for Segmentation Splitting (<https://github.com/openvinotoolkit/datumaro/pull/223>)
- Support for CIFAR-10/100 dataset format (<https://github.com/openvinotoolkit/datumaro/pull/225>, <https://github.com/openvinotoolkit/datumaro/pull/243>)
- Support for COCO panoptic and stuff format (<https://github.com/openvinotoolkit/datumaro/pull/210>)
- Documentation file and integration tests for Pascal VOC format (<https://github.com/openvinotoolkit/datumaro/pull/228>)
- Support for MNIST and MNIST in CSV dataset formats (<https://github.com/openvinotoolkit/datumaro/pull/234>)
- Documentation file for COCO format (<https://github.com/openvinotoolkit/datumaro/pull/241>)
- Documentation file and integration tests for YOLO format (<https://github.com/openvinotoolkit/datumaro/pull/246>)
- Support for Cityscapes dataset format (<https://github.com/openvinotoolkit/datumaro/pull/249>)
- Support for Validator configurable threshold (<https://github.com/openvinotoolkit/datumaro/pull/250>)

### Enhancements
- LabelMe format saves dataset items with their relative paths by subsets
  without changing names (<https://github.com/openvinotoolkit/datumaro/pull/200>)
- Allowed arbitrary subset count and names in classification and detection
  splitters (<https://github.com/openvinotoolkit/datumaro/pull/207>)
- Annotation-less dataset elements are now participate in subset splitting (<https://github.com/openvinotoolkit/datumaro/pull/211>)
- Classification task in LFW dataset format (<https://github.com/openvinotoolkit/datumaro/pull/222>)
- Testing is now performed with pytest instead of unittest (<https://github.com/openvinotoolkit/datumaro/pull/248>)

### Deprecated
- TBD

### Removed
- TBD

### Bug fixes
- Added support for auto-merging (joining) of datasets with no labels and
  having labels (<https://github.com/openvinotoolkit/datumaro/pull/200>)
- Allowed explicit label removal in `remap_labels` transform (<https://github.com/openvinotoolkit/datumaro/pull/203>)
- Image extension in CVAT format export (<https://github.com/openvinotoolkit/datumaro/pull/214>)
- Added a label "face" for bounding boxes in Wider Face (<https://github.com/openvinotoolkit/datumaro/pull/215>)
- Allowed adding "difficult", "truncated", "occluded" attributes when
  converting to Pascal VOC if these attributes are not present (<https://github.com/openvinotoolkit/datumaro/pull/216>)
- Empty lines in YOLO annotations are ignored (<https://github.com/openvinotoolkit/datumaro/pull/221>)
- Export in VOC format when no image info is available (<https://github.com/openvinotoolkit/datumaro/pull/239>)
- Fixed saving attribute in WiderFace extractor (<https://github.com/openvinotoolkit/datumaro/pull/251>)

### Security
- TBD

## 31/03/2021 - Release v0.1.8
### New features
- TBD

### Enhancements
- Added an option to allow undeclared annotation attributes in CVAT format
  export (<https://github.com/openvinotoolkit/datumaro/pull/192>)
- COCO exports images in separate dirs by subsets. Added an option to control
  this (<https://github.com/openvinotoolkit/datumaro/pull/195>)

### Deprecated
- TBD

### Removed
- TBD

### Bug fixes
- Instance masks of `background` class no more introduce an instance (<https://github.com/openvinotoolkit/datumaro/pull/188>)
- Added support for label attributes in Datumaro format (<https://github.com/openvinotoolkit/datumaro/pull/192>)

### Security
- TBD

## 24/03/2021 - Release v0.1.7
### New features
- OpenVINO plugin examples (<https://github.com/openvinotoolkit/datumaro/pull/159>)
- Dataset validation for classification and detection datasets (<https://github.com/openvinotoolkit/datumaro/pull/160>)
- Arbitrary image extensions in formats (import and export) (<https://github.com/openvinotoolkit/datumaro/issues/166>)
- Ability to set a custom subset name for an imported dataset (<https://github.com/openvinotoolkit/datumaro/issues/166>)
- CLI support for NDR(<https://github.com/openvinotoolkit/datumaro/pull/178>)

### Enhancements
- Common ICDAR format is split into 3 sub-formats (<https://github.com/openvinotoolkit/datumaro/pull/174>)

### Deprecated
- TBD

### Removed
- TBD

### Bug fixes
- The ability to work with file names containing Cyrillic and spaces (<https://github.com/openvinotoolkit/datumaro/pull/148>)
- Image reading and saving in ICDAR formats (<https://github.com/openvinotoolkit/datumaro/pull/174>)
- Unnecessary image loading on dataset saving (<https://github.com/openvinotoolkit/datumaro/pull/176>)
- Allowed spaces in ICDAR captions (<https://github.com/openvinotoolkit/datumaro/pull/182>)
- Saving of masks in VOC when masks are not requested (<https://github.com/openvinotoolkit/datumaro/pull/184>)

### Security
- TBD

## 03/02/2021 - Release v0.1.6.1 (hotfix)
### New features
- TBD

### Enhancements
- TBD

### Deprecated
- TBD

### Removed
- TBD

### Bug fixes
- Images with no annotations are exported again in VOC formats (<https://github.com/openvinotoolkit/datumaro/pull/123>)
- Inference result for only one output layer in OpenVINO launcher (<https://github.com/openvinotoolkit/datumaro/pull/125>)

### Security
- TBD

## 02/26/2021 - Release v0.1.6
### New features
- `Icdar13/15` dataset format (<https://github.com/openvinotoolkit/datumaro/pull/96>)
- Laziness, source caching, tracking of changes and partial updating for `Dataset` (<https://github.com/openvinotoolkit/datumaro/pull/102>)
- `Market-1501` dataset format (<https://github.com/openvinotoolkit/datumaro/pull/108>)
- `LFW` dataset format (<https://github.com/openvinotoolkit/datumaro/pull/110>)
- Support of polygons' and masks' confusion matrices and mismathing classes in
  `diff` command (<https://github.com/openvinotoolkit/datumaro/pull/117>)
- Add near duplicate image removal plugin (<https://github.com/openvinotoolkit/datumaro/pull/113>)
- Sampler Plugin that analyzes inference result from the given dataset and
  selects samples for annotation(<https://github.com/openvinotoolkit/datumaro/pull/115>)

### Enhancements
- OpenVINO model launcher is updated for OpenVINO r2021.1 (<https://github.com/openvinotoolkit/datumaro/pull/100>)

### Deprecated
- TBD

### Removed
- TBD

### Bug fixes
- High memory consumption and low performance of mask import/export, #53 (<https://github.com/openvinotoolkit/datumaro/pull/101>)
- Masks, covered by class 0 (background), should be exported with holes inside
(<https://github.com/openvinotoolkit/datumaro/pull/104>)
- `diff` command invocation problem with missing class methods (<https://github.com/openvinotoolkit/datumaro/pull/117>)

### Security
- TBD

## 01/23/2021 - Release v0.1.5
### New features
- `WiderFace` dataset format (<https://github.com/openvinotoolkit/datumaro/pull/65>, <https://github.com/openvinotoolkit/datumaro/pull/90>)
- Function to transform annotations to labels (<https://github.com/openvinotoolkit/datumaro/pull/66>)
- Dataset splits for classification, detection and re-id tasks (<https://github.com/openvinotoolkit/datumaro/pull/68>, <https://github.com/openvinotoolkit/datumaro/pull/81>)
- `VGGFace2` dataset format (<https://github.com/openvinotoolkit/datumaro/pull/69>, <https://github.com/openvinotoolkit/datumaro/pull/82>)
- Unique image count statistic (<https://github.com/openvinotoolkit/datumaro/pull/87>)
- Installation with pip by name `datumaro`

### Enhancements
- `Dataset` class extended with new operations: `save`, `load`, `export`, `import_from`, `detect`, `run_model` (<https://github.com/openvinotoolkit/datumaro/pull/71>)
- Allowed importing `Extractor`-only defined formats
  (in `Project.import_from`, `dataset.import_from` and CLI/`project import`) (<https://github.com/openvinotoolkit/datumaro/pull/71>)
- `datum project ...` commands replaced with `datum ...` commands (<https://github.com/openvinotoolkit/datumaro/pull/84>)
- Supported more image formats in `ImageNet` extractors (<https://github.com/openvinotoolkit/datumaro/pull/85>)
- Allowed adding `Importer`-defined formats as project sources (`source add`) (<https://github.com/openvinotoolkit/datumaro/pull/86>)
- Added max search depth in `ImageDir` format and importers (<https://github.com/openvinotoolkit/datumaro/pull/86>)

### Deprecated
- `datum project ...` CLI context (<https://github.com/openvinotoolkit/datumaro/pull/84>)

### Removed
- TBD

### Bug fixes
- Allow plugins inherited from `Extractor` (instead of only `SourceExtractor`)
  (<https://github.com/openvinotoolkit/datumaro/pull/70>)
- Windows installation with `pip` for `pycocotools` (<https://github.com/openvinotoolkit/datumaro/pull/73>)
- `YOLO` extractor path matching on Windows (<https://github.com/openvinotoolkit/datumaro/pull/73>)
- Fixed inplace file copying when saving images (<https://github.com/openvinotoolkit/datumaro/pull/76>)
- Fixed `labelmap` parameter type checking in `VOC` converter (<https://github.com/openvinotoolkit/datumaro/pull/76>)
- Fixed model copying on addition in CLI (<https://github.com/openvinotoolkit/datumaro/pull/94>)

### Security
- TBD

## 12/10/2020 - Release v0.1.4
### New features
- `CamVid` dataset format (<https://github.com/openvinotoolkit/datumaro/pull/57>)
- Ability to install `opencv-python-headless` dependency with `DATUMARO_HEADLESS=1`
  environment variable instead of `opencv-python` (<https://github.com/openvinotoolkit/datumaro/pull/62>)

### Enhancements
- Allow empty supercategory in COCO (<https://github.com/openvinotoolkit/datumaro/pull/54>)
- Allow Pascal VOC to search in subdirectories (<https://github.com/openvinotoolkit/datumaro/pull/50>)

### Deprecated
- TBD

### Removed
- TBD

### Bug fixes
- TBD

### Security
- TBD

## 10/28/2020 - Release v0.1.3
### New features
- `ImageNet` and `ImageNetTxt` dataset formats (<https://github.com/openvinotoolkit/datumaro/pull/41>)

### Enhancements
- TBD

### Deprecated
- TBD

### Removed
- TBD

### Bug fixes
- Default `label-map` parameter value for VOC converter (<https://github.com/openvinotoolkit/datumaro/pull/34>)
- Randomness of random split transform (<https://github.com/openvinotoolkit/datumaro/pull/38>)
- `Transform.subsets()` method (<https://github.com/openvinotoolkit/datumaro/pull/38>)
- Supported unknown image formats in TF Detection API converter (<https://github.com/openvinotoolkit/datumaro/pull/40>)
- Supported empty attribute values in CVAT extractor (<https://github.com/openvinotoolkit/datumaro/pull/45>)

### Security
- TBD

## 10/05/2020 - Release v0.1.2
### New features
- `ByteImage` class to represent encoded images in memory and avoid recoding
  on save (<https://github.com/openvinotoolkit/datumaro/pull/27>)

### Enhancements
- Implementation of format plugins simplified (<https://github.com/openvinotoolkit/datumaro/pull/22>)
- `default` is now a default subset name, instead of `None`. The values are
  interchangeable. (<https://github.com/openvinotoolkit/datumaro/pull/22>)
- Improved performance of transforms (<https://github.com/openvinotoolkit/datumaro/pull/22>)

### Deprecated
- TBD

### Removed
- `image/depth` value from VOC export (<https://github.com/openvinotoolkit/datumaro/pull/27>)

### Bug fixes
- Zero division errors in dataset statistics (<https://github.com/openvinotoolkit/datumaro/pull/31>)

### Security
- TBD

## 09/24/2020 - Release v0.1.1
### New features
- `reindex` option in COCO and CVAT converters (<https://github.com/openvinotoolkit/datumaro/pull/18>)
- Support for relative paths in LabelMe format (<https://github.com/openvinotoolkit/datumaro/pull/19>)
- MOTS png mask format support (<https://github.com/openvinotoolkit/datumaro/21>)

### Enhancements
- TBD

### Deprecated
- TBD

### Removed
- TBD

### Bug fixes
- TBD

### Security
- TBD

## 09/10/2020 - Release v0.1.0
### New features
- Initial release

## Template
```
## [Unreleased]
### New features
- TBD

### Enhancements
- TBD

### Deprecated
- TBD

### Removed
- TBD

### Bug fixes
- TBD

### Security
- TBD
```<|MERGE_RESOLUTION|>--- conflicted
+++ resolved
@@ -6,7 +6,20 @@
 and this project adheres to [Semantic Versioning](https://semver.org/spec/v2.0.0.html).
 
 ## \[Unreleased\]
-<<<<<<< HEAD
+### New features
+- Add CocoRoboflowImporter
+  (<https://github.com/openvinotoolkit/datumaro/pull/976>)
+
+### Enhancements
+- Use autosummary for fully-automatic Python module docs generation
+  (<https://github.com/openvinotoolkit/datumaro/pull/973>)
+
+### Bug fixes
+- Fix Mapillary Vistas data format
+  (<https://github.com/openvinotoolkit/datumaro/pull/977>)
+- Fix `bytes` property returning `None` if function is given to `data`
+  (<https://github.com/openvinotoolkit/datumaro/pull/978>)
+
 ## 04/05/2023 - Release 1.2.1
 ### Bug fixes
 - Fix project level CVAT for images format import
@@ -15,21 +28,6 @@
   (<https://github.com/openvinotoolkit/datumaro/pull/982>)
 - Fix media contents not returning bytes in arrow format
   (<https://github.com/openvinotoolkit/datumaro/pull/986>)
-=======
-### New features
-- Add CocoRoboflowImporter
-  (<https://github.com/openvinotoolkit/datumaro/pull/976>)
-
-### Enhancements
-- Use autosummary for fully-automatic Python module docs generation
-  (<https://github.com/openvinotoolkit/datumaro/pull/973>)
-
-### Bug fixes
-- Fix Mapillary Vistas data format
-  (<https://github.com/openvinotoolkit/datumaro/pull/977>)
-- Fix `bytes` property returning `None` if function is given to `data`
-  (<https://github.com/openvinotoolkit/datumaro/pull/978>)
->>>>>>> 98298bea
 
 ## 20/04/2023 - Release 1.2.0
 ### New features
